
<div align="center">

![Cairn Logo](static/docs/images/cairn-logo.png)

*Github-integrated background agents, automating end-to-end software engineering,  fully open source.*


[![License: MIT](https://img.shields.io/badge/License-MIT-yellow.svg)](https://opensource.org/licenses/MIT)
[![Python 3.10+](https://img.shields.io/badge/python-3.10+-blue.svg)](https://www.python.org/downloads/)
[![FastAPI](https://img.shields.io/badge/FastAPI-0.104.1-009688.svg)](https://fastapi.tiangolo.com/)
[![Contributing](https://img.shields.io/badge/contributions-welcome-brightgreen.svg)](.github/CONTRIBUTING.md)

[🚀 Quick Start](#-quick-start) | [📖 Documentation](https://try-cairn.com) | [<img src="https://logos-world.net/wp-content/uploads/2020/12/Discord-Emblem.png" alt="Discord" width="30" height="15" style="position:relative; top:3px; margin-right:-7px;"/> Discord](https://discord.gg/C67EdrKN) | [🐛 Issues](https://github.com/cairn-dev/cairn/issues) | [🤝 Contributing](.github/CONTRIBUTING.md)

</div>

# Table of Contents

- [What is Cairn?](#-what-is-cairn)
  - [Model Support](#model-support)
- [Quick Start](#quick-start)
  - [Installation](#installation)
- [Architecture Overview](#architecture-overview)
- [Development](#development)
  - [Project Structure](#project-structure)
  - [Contributing](#contributing)
- [License](#license)
- [Roadmap](#roadmap)

## 🪨 What is Cairn?

Cairn is a simple open-source background-agent system. Think [Codex](https://openai.com/index/introducing-codex/), [Jules](https://jules.google/), or [Cursor Background Agents](https://docs.cursor.com/background-agent), but open sourced!
You can run Cairn locally, connect it to your repos, use your favorite LLM and execute fullstack tasks, 100% in the background. Save time for the things you want to do, not the boring stuff!

### Model Support

| Provider | Status | Models |
|----------|--------|---------|
| 🟢 **Anthropic** | ✅ Supported | Claude Sonnet 4, Claude Sonnet 3.7, Claude Sonnet 3.5, etc |
| 🟢 **OpenAI** | ✅ Supported | GPT-4.1, GPT-4o, GPT-4, GPT-3.5-Turbo, etc |
| 🟢 **Gemini** | ✅ Supported | Gemini 2.5 Flash, Gemini 2.5 Pro, Gemini 2.0 Flash, Gemini 1.5 Pro, etc |
| 🟡 **Deepseek** | 🚧 Coming Soon |
| 🟡 **Llama** | 🚧 Coming Soon |


## Quick Start

### Installation

1. **Clone or fork the repository**
   ```bash
   git clone git@github.com:cairn-dev/cairn.git
   cd cairn
   ```

2. **Install dependencies**

   **Using venv (recommended, but can use conda or system-wide installation as well)**
   ```bash
   python -m venv cairn-env
   source cairn-env/bin/activate  # On Windows: cairn-env\Scripts\activate
   pip install -r requirements.txt
   ```

3. **Set up github access**

   Cairn uses a self-hosted GitHub app (which you own and control) with read/write permissions to edit your repositories.

   #### Step 1: Create your GitHub App

   **For Personal Account:**
   1. Navigate to [GitHub Apps Settings](https://github.com/settings/apps)
   2. Click **"New GitHub App"**

   **For Organization:**
   1. Navigate to `https://github.com/organizations/YOUR-ORG-NAME/settings/apps`
   2. Replace `YOUR-ORG-NAME` with your actual organization name
   3. Click **"New GitHub App"**

   **App Configuration:**
   ```
   • App Name: "Cairn Agent for [Your-Username]" (must be globally unique)
   • Description: "Cairn automated development agent"
   • Homepage URL: https://try-cairn.com (or leave blank)
   • Webhook URL: Leave blank
   • Webhook Secret: Leave blank
   • ✅ Disable "Active" checkbox under Webhooks

   Repository Permissions:
   • Contents: Read & write ✅
   • Pull requests: Read & write ✅
   • Metadata: Read ✅ (auto-selected)

   Where can this GitHub App be installed?
   • Select "Only on this account" ✅
   ```

   4. Click **"Create GitHub App"** to finish

<<<<<<< HEAD
   #### Step 2: Gather your credentials (3 required values)

=======
   ```
   Step 2: Gather your credentials and install the app (3 required values)
   ```
>>>>>>> b7b093ca
   ```
   • App ID: Copy from app settings page (displayed at top)
   • Private Key: Generate and download .pem file → save to cairn project root
   • Installation ID: Click "Install App" → Select repositories → Install
     Then check browser URL: https://github.com/settings/installations/[INSTALLATION_ID]
   ```

   #### Step 3: Note your credentials for .env configuration
   
   You'll need these three values for your `.env` file in the next step:
   - **App ID**: Your GitHub App ID
   - **Installation ID**: From the installation URL (see step 2)
   - **Private Key Path**: Path to your downloaded .pem file

   ```
   ⚠️  Security: Keep your .pem file secure and never commit it to version control
   📖  Reference: https://docs.github.com/en/apps/creating-github-apps/registering-a-github-app/registering-a-github-app
   ```


3. **Configure environment variables**
   ```bash
   # Copy the example environment file
   cp .env.example .env
   ```

   Edit your `.env` file with the following configuration:
   ```bash
   # GitHub App credentials (from Step 3 above)
   GITHUB_APP_ID=your_app_id_here
   GITHUB_INSTALLATION_ID=your_installation_id_here
   GITHUB_PRIVATE_KEY_PATH=your_private_key_file.pem

<<<<<<< HEAD
   # GitHub Personal Access Token (for repository analytics - optional)
   # Required for viewing repository statistics, contributors, and code ownership data
   # Get from: https://github.com/settings/tokens
   # Required scopes: repo (for private repos) or public_repo (for public repos only)
   GITHUB_TOKEN=your_github_token_here

   # Anthropic API key (REQUIRED) - Get from https://console.anthropic.com/
=======
   # LLM API keys. Each is optional, add the ones you want to use.
>>>>>>> b7b093ca
   ANTHROPIC_API_KEY=your_anthropic_api_key_here
   OPENAI_API_KEY=your_openai_api_key_here
   GEMINI_API_KEY=your_gemini_api_key_here

   # Connected repositories - Format: "owner/repo-name,owner/repo-name" (comma-separated, no spaces)
   # Examples:
   CONNECTED_REPOS="john-doe/my-frontend,john-doe/my-backend"
   # Or for a single repository:
   # CONNECTED_REPOS="mycompany/main-project"
   ```
---

### Running Cairn

```bash
python fastapi_app/app.py
```
Then, navigate to `http://0.0.0.0:8000` in your browser.

---

### Demo

![Cairn Demo](static/docs/images/demo1.gif)

### Your First Task

<<<<<<< HEAD
1. **Access the interface** 
=======
1. **Access the interface** (via `http://0.0.0.0:8000`)
>>>>>>> b7b093ca
2. **Select an agent type** (Fullstack Planner, PM, or SWE)
- SWE: recommended for simple self-contained subtasks. Output is a branch with the changes.
- PM: recommended for slightly more complex subtasks. Delegates software changes to SWE. Output is a PR detailing the changes.
- Fullstack Planner: recommended for fullstack or multi-step tasks. Output is a list of subtasks that can be ran in parallel, and who will communicate if necessary on cross-subtask code.
3. **Choose target repositories** from your connected repos
4. **Describe your task** in natural language
5. **Monitor progress** through real-time logs and status updates

---

### Repository Analytics (Optional)

Cairn includes powerful repository analytics features that provide insights into your connected repositories, including:

- **Contributor Statistics**: View contributor activity, commit counts, and contribution patterns
- **Language Distribution**: See the breakdown of programming languages used in your repositories
- **Code Ownership**: Track which files are primarily maintained by which contributors
- **Commit Patterns**: Analyze development activity by time of day, day of week, and month

#### Enabling Analytics

To enable repository analytics, you need to configure a GitHub Personal Access Token:

1. **Generate a Personal Access Token**:
   - Go to [GitHub Settings > Tokens](https://github.com/settings/tokens)
   - Click "Generate new token (classic)"
   - Select appropriate scopes:
     - For **public repositories**: `public_repo`
     - For **private repositories**: `repo`
   - Copy the generated token

2. **Add to your .env file**:
   ```bash
   GITHUB_TOKEN=your_github_token_here
   ```

3. **Access Analytics**:
   - Navigate to the repository management page in the Cairn UI
   - Click on any connected repository to view detailed analytics
   - View contributor graphs, language statistics, and development patterns

**Note**: The analytics feature is optional. If no `GITHUB_TOKEN` is provided, the core agent functionality will work normally, but repository statistics will not be available.

---

## Cairn Settings & Memory

Cairn maintains local configuration and memory through a `.cairn/` directory that gets automatically created in your project root when you run tasks locally.

### Directory Structure

```
.cairn/
├── settings.json          # Global and repo-specific rules
└── memory/
    ├── repo1.json         # Memory for repo1
    ├── repo2.json         # Memory for repo2
    └── ...                # Additional repo memory files
```

### Settings Configuration

**`.cairn/settings.json`** allows you to define custom rules that agents must follow:

```json
{
    "general_rules": [
        "Always use TypeScript instead of JavaScript",
        "Follow the existing code style and patterns",
        "Add comprehensive error handling"
    ],
    "repo_specific_rules": {
        "my-frontend": [
            "Use React hooks instead of class components",
            "Follow the existing component structure in src/components/"
        ],
        "my-backend": [
            "Use FastAPI async patterns",
            "Always validate input parameters"
        ]
    }
}
```

### Repository Memory

**`.cairn/memory/<repo-name>.json`** stores persistent memory for each repository. This is generated by the agents. In practice, this saves money/time by skipping certain tool calls the agents use to figure out the structure of your repo.


---

## Architecture Overview

```mermaid
graph TB
    UI[Web Dashboard] --> API[FastAPI Backend]
    API --> WM[Worker Manager]
    WM --> FP["Fullstack Planner Agent<br/>(plans long running tasks,<br/>coordinates overall workflow)"]

    subgraph PM_LEVEL[" "]
        direction LR
        PM1["Project Manager 1<br/>(generates a full PR)"]
        PM2["Project Manager 2<br/>(generates a full PR)"]
        PM_MORE["..."]
    end

    FP --> PM1
    FP --> PM2
    FP --> PM_MORE

    PM1 --> SWE1["SWE1<br/>"]
    PM2 --> SWE2["SWE2<br/>"]

    SWE1 <-.->|a2a comms| SWE2

    WM --> DB[(SQLite Database)]
    WM --> LS[Log Storage]

    style PM_LEVEL fill:transparent,stroke:transparent
```

Cairn uses three simple (and hierarchical) agents to accomplish tasks. We call them `SWE`, `PM` and `FULLSTACK PLANNER`. The `SWE` is specialized at making code changes. The `PM` is specialized at delegating specific instructions to the `SWE`, checking the `SWE` changes, tracking dependencies, and creating a pull request. The `FULLSTACK PLANNER` is specialized at breaking down a large task into multiple subtasks that can run in parallel, and for orchestrating communication between any related parallel tasks.

For example, if you assign a task like "retrieve user metrics from our supabase backend, and display this in a chart in the frontend" to the `FULLSTACK PLANNER`, a single agent could implement both parts itself, but this is slower (and contextually worse) than having one agent implement the backend and another implement the frontend. We parallelize this process and allow the agents working on the frontend and backend to communicate with each other to ensure consistent API routes and data formats!

We use subprocess to spawn multiple parallel processes, SQLite as a persistent database, and FastAPI to provide a simple frontend.


## Development

### Project Structure

```
cairn/
├── agent_worker/              # Agent execution engine
│   ├── worker.py             # Main worker implementation
│   └── __main__.py           # CLI entry point
├── cairn_utils/              # Core utilities and libraries
│   ├── agents/               # Agent implementations, including prompts
│   ├── github_utils.py       # GitHub API integration
│   ├── toolbox.py           # Agent tools and capabilities
│   ├── task_storage.py      # Database operations
│   └── agent_classes.py     # Agent base classes
├── fastapi_app/              # Web interface
│   └── app.py               # FastAPI application
├── static/                   # Web UI assets
├── docs/                     # Documentation
├── examples/                 # Usage examples
├── .github/                  # GitHub templates and workflows
│   ├── ISSUE_TEMPLATE/       # Issue templates
│   └── pull_request_template.md # PR template
└── tests/                    # Test suite
```

### Contributing

We welcome contributions from the community! Please check our [Contributing Guide](.github/CONTRIBUTING.md) for more information on how to get started.

#### Issue Templates

We provide several issue templates to help you report bugs, request features, or suggest documentation improvements:

- [🐛 Bug Report](.github/ISSUE_TEMPLATE/bug_report.md)
- [💡 Feature Request](.github/ISSUE_TEMPLATE/feature_request.md)
- [📖 Documentation](.github/ISSUE_TEMPLATE/documentation.md)

#### Pull Request Template

When submitting a pull request, please use our [Pull Request Template](.github/pull_request_template.md) to ensure your contribution includes all the necessary information.

## License

This project is licensed under the MIT License - see the [LICENSE](LICENSE) file for details.

## Roadmap

### Current Version (v0.2.0)
- ✅ Multi-agent task execution
- ✅ GitHub integration
- ✅ Simple web interface
- ✅ OpenAI, Anthropic, & Gemini Support

### Coming Soon
- Agent-runnable code environments
- Pausable, playable, restartable tasks
- Custom diff-application models
- Embedding search support (auto-updating with github webhooks)
- and more...



<div align="center">

[![Star History Chart](https://api.star-history.com/svg?repos=cairn-dev/cairn&type=Date)](https://www.star-history.com/#cairn-dev/cairn&Date)

</div>

---

<div align="center">

**[⭐ Star us on GitHub](https://github.com/cairn-dev/cairn)** • **[🍴 Fork the project](https://github.com/cairn-dev/cairn/fork)** • **[📝 Contribute](.github/CONTRIBUTING.md)** • **[🐛 Report Bug](.github/ISSUE_TEMPLATE/bug_report.md)** • **[💡 Request Feature](.github/ISSUE_TEMPLATE/feature_request.md)**

Made with ❤️ by the Cairn team and contributors

</div><|MERGE_RESOLUTION|>--- conflicted
+++ resolved
@@ -98,14 +98,9 @@
 
    4. Click **"Create GitHub App"** to finish
 
-<<<<<<< HEAD
-   #### Step 2: Gather your credentials (3 required values)
-
-=======
    ```
    Step 2: Gather your credentials and install the app (3 required values)
    ```
->>>>>>> b7b093ca
    ```
    • App ID: Copy from app settings page (displayed at top)
    • Private Key: Generate and download .pem file → save to cairn project root
@@ -139,17 +134,13 @@
    GITHUB_INSTALLATION_ID=your_installation_id_here
    GITHUB_PRIVATE_KEY_PATH=your_private_key_file.pem
 
-<<<<<<< HEAD
    # GitHub Personal Access Token (for repository analytics - optional)
    # Required for viewing repository statistics, contributors, and code ownership data
    # Get from: https://github.com/settings/tokens
    # Required scopes: repo (for private repos) or public_repo (for public repos only)
    GITHUB_TOKEN=your_github_token_here
 
-   # Anthropic API key (REQUIRED) - Get from https://console.anthropic.com/
-=======
    # LLM API keys. Each is optional, add the ones you want to use.
->>>>>>> b7b093ca
    ANTHROPIC_API_KEY=your_anthropic_api_key_here
    OPENAI_API_KEY=your_openai_api_key_here
    GEMINI_API_KEY=your_gemini_api_key_here
@@ -177,11 +168,7 @@
 
 ### Your First Task
 
-<<<<<<< HEAD
-1. **Access the interface** 
-=======
 1. **Access the interface** (via `http://0.0.0.0:8000`)
->>>>>>> b7b093ca
 2. **Select an agent type** (Fullstack Planner, PM, or SWE)
 - SWE: recommended for simple self-contained subtasks. Output is a branch with the changes.
 - PM: recommended for slightly more complex subtasks. Delegates software changes to SWE. Output is a PR detailing the changes.
